--- conflicted
+++ resolved
@@ -1,27 +1,31 @@
-<<<<<<< HEAD
 ### 0.7.0 (unreleased)
 
 Breaking changes:
  * Type Checker: Disallow virtual for library functions.
  * Deprecated dot syntax for `value` and `gas`.
  * Deprecated the identifier `now`.
-=======
+
+Language Features:
+
+
+Compiler Features:
+
+
+Bugfixes:
+ * NatSpec: Constructors and functions have consistent userdoc output.
+
+
 ### 0.6.9 (unreleased)
->>>>>>> b71a3f1f
-
-Language Features:
-
-
-Compiler Features:
-
-
-Bugfixes:
-<<<<<<< HEAD
- * NatSpec: Constructors and functions have consistent userdoc output.
-=======
-
-
->>>>>>> b71a3f1f
+
+Language Features:
+
+
+Compiler Features:
+
+
+Bugfixes:
+
+
 
 ### 0.6.8 (2020-05-14)
 
