/*
	This file is part of cpp-ethereum.

	cpp-ethereum is free software: you can redistribute it and/or modify
	it under the terms of the GNU General Public License as published by
	the Free Software Foundation, either version 3 of the License, or
	(at your option) any later version.

	cpp-ethereum is distributed in the hope that it will be useful,
	but WITHOUT ANY WARRANTY; without even the implied warranty of
	MERCHANTABILITY or FITNESS FOR A PARTICULAR PURPOSE.  See the
	GNU General Public License for more details.

	You should have received a copy of the GNU General Public License
	along with cpp-ethereum.  If not, see <http://www.gnu.org/licenses/>.
*/
/** @file vm.cpp
 * @author Gav Wood <i@gavwood.com>
 * @date 2014
 * vm test functions.
 */

#include "vm.h"

using namespace std;
using namespace json_spirit;
using namespace dev;
using namespace dev::eth;
using namespace dev::test;

FakeExtVM::FakeExtVM(eth::BlockInfo const& _previousBlock, eth::BlockInfo const& _currentBlock, unsigned _depth):			/// TODO: XXX: remove the default argument & fix.
	ExtVMFace(Address(), Address(), Address(), 0, 1, bytesConstRef(), bytesConstRef(), _previousBlock, _currentBlock, _depth) {}

h160 FakeExtVM::create(u256 _endowment, u256* _gas, bytesConstRef _init, OnOpFunc const&)
{
	Address na = right160(sha3(rlpList(myAddress, get<1>(addresses[myAddress]))));

	Transaction t;
	t.value = _endowment;
	t.gasPrice = gasPrice;
	t.gas = *_gas;
	t.data = _init.toBytes();
	t.type = eth::Transaction::ContractCreation;
	callcreates.push_back(t);
	return na;
}

bool FakeExtVM::call(Address _receiveAddress, u256 _value, bytesConstRef _data, u256* _gas, bytesRef _out, OnOpFunc const&, Address _myAddressOverride, Address _codeAddressOverride)
{
	Transaction t;
	t.value = _value;
	t.gasPrice = gasPrice;
	t.gas = *_gas;
	t.data = _data.toVector();
	t.type = eth::Transaction::MessageCall;
	t.receiveAddress = _receiveAddress;
	callcreates.push_back(t);
	(void)_out;
	(void)_myAddressOverride;
	(void)_codeAddressOverride;
	return true;
}

void FakeExtVM::setTransaction(Address _caller, u256 _value, u256 _gasPrice, bytes const& _data)
{
	caller = origin = _caller;
	value = _value;
	data = &(thisTxData = _data);
	gasPrice = _gasPrice;
}

void FakeExtVM::setContract(Address _myAddress, u256 _myBalance, u256 _myNonce, map<u256, u256> const& _storage, bytes const& _code)
{
	myAddress = _myAddress;
	set(myAddress, _myBalance, _myNonce, _storage, _code);
}

void FakeExtVM::set(Address _a, u256 _myBalance, u256 _myNonce, map<u256, u256> const& _storage, bytes const& _code)
{
	get<0>(addresses[_a]) = _myBalance;
	get<1>(addresses[_a]) = _myNonce;
	get<2>(addresses[_a]) = _storage;
	get<3>(addresses[_a]) = _code;
}

void FakeExtVM::reset(u256 _myBalance, u256 _myNonce, map<u256, u256> const& _storage)
{
	callcreates.clear();
	addresses.clear();
	set(myAddress, _myBalance, _myNonce, _storage, get<3>(addresses[myAddress]));
}

void FakeExtVM::push(mObject& o, string const& _n, u256 _v)
{
	o[_n] = toString(_v);
}

void FakeExtVM::push(mArray& a, u256 _v)
{
	a.push_back(toString(_v));
}

mObject FakeExtVM::exportEnv()
{
	mObject ret;
	ret["previousHash"] = toString(previousBlock.hash);
	push(ret, "currentDifficulty", currentBlock.difficulty);
	push(ret, "currentTimestamp", currentBlock.timestamp);
	ret["currentCoinbase"] = toString(currentBlock.coinbaseAddress);
	push(ret, "currentNumber", currentBlock.number);
	push(ret, "currentGasLimit", currentBlock.gasLimit);
	return ret;
}

void FakeExtVM::importEnv(mObject& _o)
{
	// cant use BOOST_REQUIRE, because this function is used outside boost test (createRandomTest)
	assert(_o.count("previousHash") > 0);
	assert(_o.count("currentGasLimit") > 0);
	assert(_o.count("currentDifficulty") > 0);
	assert(_o.count("currentTimestamp") > 0);
	assert(_o.count("currentCoinbase") > 0);
	assert(_o.count("currentNumber") > 0);

	previousBlock.hash = h256(_o["previousHash"].get_str());
	currentBlock.number = toInt(_o["currentNumber"]);
	currentBlock.gasLimit = toInt(_o["currentGasLimit"]);
	currentBlock.difficulty = toInt(_o["currentDifficulty"]);
	currentBlock.timestamp = toInt(_o["currentTimestamp"]);
	currentBlock.coinbaseAddress = Address(_o["currentCoinbase"].get_str());
}

mObject FakeExtVM::exportState()
{
	mObject ret;
	for (auto const& a: addresses)
	{
		mObject o;
		push(o, "balance", get<0>(a.second));
		push(o, "nonce", get<1>(a.second));

		{
			mObject store;
			for (auto const& s: get<2>(a.second))
				store["0x"+toHex(toCompactBigEndian(s.first))] = "0x"+toHex(toCompactBigEndian(s.second));
			o["storage"] = store;
		}
		o["code"] = "0x" + toHex(get<3>(a.second));

		ret[toString(a.first)] = o;
	}
	return ret;
}

void FakeExtVM::importState(mObject& _object)
{
	for (auto const& i: _object)
	{
		mObject o = i.second.get_obj();
		// cant use BOOST_REQUIRE, because this function is used outside boost test (createRandomTest)
		assert(o.count("balance") > 0);
		assert(o.count("nonce") > 0);
		assert(o.count("storage") > 0);
		assert(o.count("code") > 0);

		auto& a = addresses[Address(i.first)];
		get<0>(a) = toInt(o["balance"]);
		get<1>(a) = toInt(o["nonce"]);
		for (auto const& j: o["storage"].get_obj())
			get<2>(a)[toInt(j.first)] = toInt(j.second);

		get<3>(a) = importCode(o);
	}
}

mObject FakeExtVM::exportExec()
{
	mObject ret;
	ret["address"] = toString(myAddress);
	ret["caller"] = toString(caller);
	ret["origin"] = toString(origin);
	push(ret, "value", value);
	push(ret, "gasPrice", gasPrice);
	push(ret, "gas", gas);
	ret["data"] = "0x" + toHex(data);
	ret["code"] = "0x" + toHex(code);
	return ret;
}

void FakeExtVM::importExec(mObject& _o)
{
	// cant use BOOST_REQUIRE, because this function is used outside boost test (createRandomTest)
	assert(_o.count("address")> 0);
	assert(_o.count("caller") > 0);
	assert(_o.count("origin") > 0);
	assert(_o.count("value") > 0);
	assert(_o.count("data") > 0);
	assert(_o.count("gasPrice") > 0);
	assert(_o.count("gas") > 0);

	myAddress = Address(_o["address"].get_str());
	caller = Address(_o["caller"].get_str());
	origin = Address(_o["origin"].get_str());
	value = toInt(_o["value"]);
	gasPrice = toInt(_o["gasPrice"]);
	gas = toInt(_o["gas"]);

	thisTxCode.clear();
	code = &thisTxCode;

	thisTxCode = importCode(_o);
	if (_o["code"].type() != str_type && _o["code"].type() != array_type)
		code.reset();

	thisTxData.clear();
	thisTxData = importData(_o);

	data = &thisTxData;
}

mArray FakeExtVM::exportCallCreates()
{
	mArray ret;
	for (Transaction const& tx: callcreates)
	{
		mObject o;
		o["destination"] = tx.type == Transaction::ContractCreation ? "" : toString(tx.receiveAddress);
		push(o, "gasLimit", tx.gas);
		push(o, "value", tx.value);
		o["data"] = "0x" + toHex(tx.data);
		ret.push_back(o);
	}
	return ret;
}

void FakeExtVM::importCallCreates(mArray& _callcreates)
{
	for (mValue& v: _callcreates)
	{
		auto tx = v.get_obj();
		BOOST_REQUIRE(tx.count("data") > 0);
		BOOST_REQUIRE(tx.count("value") > 0);
		BOOST_REQUIRE(tx.count("destination") > 0);
		BOOST_REQUIRE(tx.count("gasLimit") > 0);
		Transaction t;
		t.type = tx["destination"].get_str().empty() ? Transaction::ContractCreation : Transaction::MessageCall;
		t.receiveAddress = Address(tx["destination"].get_str());
		t.value = toInt(tx["value"]);
		t.gas = toInt(tx["gasLimit"]);
		t.data = importData(tx);
		callcreates.push_back(t);
	}
}

eth::OnOpFunc FakeExtVM::simpleTrace()
{
	return [](uint64_t steps, eth::Instruction inst, bigint newMemSize, bigint gasCost, void* voidVM, void const* voidExt)
	{
		FakeExtVM const& ext = *(FakeExtVM const*)voidExt;
		eth::VM& vm = *(eth::VM*)voidVM;

		std::ostringstream o;
		o << std::endl << "    STACK" << std::endl;
		for (auto i: vm.stack())
			o << (h256)i << std::endl;
		o << "    MEMORY" << std::endl << memDump(vm.memory());
		o << "    STORAGE" << std::endl;

		for (auto const& i: std::get<2>(ext.addresses.find(ext.myAddress)->second))
			o << std::showbase << std::hex << i.first << ": " << i.second << std::endl;

		dev::LogOutputStream<eth::VMTraceChannel, false>(true) << o.str();
		dev::LogOutputStream<eth::VMTraceChannel, false>(false) << " | " << std::dec << ext.depth << " | " << ext.myAddress << " | #" << steps << " | " << std::hex << std::setw(4) << std::setfill('0') << vm.curPC() << " : " << instructionInfo(inst).name << " | " << std::dec << vm.gas() << " | -" << std::dec << gasCost << " | " << newMemSize << "x32" << " ]";

		if (eth::VMTraceChannel::verbosity <= g_logVerbosity)
		{
			std::ofstream f;
			f.open("./vmtrace.log", std::ofstream::app);
			f << o.str();
			f << " | " << std::dec << ext.depth << " | " << ext.myAddress << " | #" << steps << " | " << std::hex << std::setw(4) << std::setfill('0') << vm.curPC() << " : " << instructionInfo(inst).name << " | " << std::dec << vm.gas() << " | -" << std::dec << gasCost << " | " << newMemSize << "x32";
		}
	};
}

namespace dev { namespace test {

void doVMTests(json_spirit::mValue& v, bool _fillin)
{
	for (auto& i: v.get_obj())
	{
		cnote << i.first;
		mObject& o = i.second.get_obj();

		BOOST_REQUIRE(o.count("env") > 0);
		BOOST_REQUIRE(o.count("pre") > 0);
		BOOST_REQUIRE(o.count("exec") > 0);

		dev::test::FakeExtVM fev;
		fev.importEnv(o["env"].get_obj());
		fev.importState(o["pre"].get_obj());

		if (_fillin)
			o["pre"] = mValue(fev.exportState());

		fev.importExec(o["exec"].get_obj());
		if (!fev.code)
		{
			fev.thisTxCode = get<3>(fev.addresses.at(fev.myAddress));
			fev.code = &fev.thisTxCode;
		}

		bytes output;
		VM vm(fev.gas);
		try
		{
			output = vm.go(fev, fev.simpleTrace()).toVector();
		}
		catch (Exception const& _e)
		{
			cnote << "VM did throw an exception: " << diagnostic_information(_e);
			//BOOST_ERROR("Failed VM Test with Exception: " << e.what());
		}
		catch (std::exception const& _e)
		{
			cnote << "VM did throw an exception: " << _e.what();
			//BOOST_ERROR("Failed VM Test with Exception: " << e.what());
		}

		// delete null entries in storage for the sake of comparison

		for (auto  &a: fev.addresses)
		{
			vector<u256> keystoDelete;
			for (auto &s: get<2>(a.second))
			{
				if (s.second == 0)
					keystoDelete.push_back(s.first);
			}
			for (auto const key: keystoDelete )
			{
				get<2>(a.second).erase(key);
			}
		}


		if (_fillin)
		{
			o["env"] = mValue(fev.exportEnv());
			o["exec"] = mValue(fev.exportExec());
			o["post"] = mValue(fev.exportState());
			o["callcreates"] = fev.exportCallCreates();
			o["out"] = "0x" + toHex(output);
			fev.push(o, "gas", vm.gas());
		}
		else
		{
			BOOST_REQUIRE(o.count("post") > 0);
			BOOST_REQUIRE(o.count("callcreates") > 0);
			BOOST_REQUIRE(o.count("out") > 0);
			BOOST_REQUIRE(o.count("gas") > 0);

			dev::test::FakeExtVM test;
			test.importState(o["post"].get_obj());
			test.importCallCreates(o["callcreates"].get_array());

			checkOutput(output, o);

			BOOST_CHECK_EQUAL(toInt(o["gas"]), vm.gas());

			auto& expectedAddrs = test.addresses;
			auto& resultAddrs = fev.addresses;
			for (auto&& expectedPair : expectedAddrs)
			{
				auto& expectedAddr = expectedPair.first;
				auto resultAddrIt = resultAddrs.find(expectedAddr);
				if (resultAddrIt == resultAddrs.end())
					BOOST_ERROR("Missing expected address " << expectedAddr);
				else
				{
					auto& expectedState = expectedPair.second;
					auto& resultState = resultAddrIt->second;
					BOOST_CHECK_MESSAGE(std::get<0>(expectedState) == std::get<0>(resultState), expectedAddr << ": incorrect balance " << std::get<0>(resultState) << ", expected " << std::get<0>(expectedState));
					BOOST_CHECK_MESSAGE(std::get<1>(expectedState) == std::get<1>(resultState), expectedAddr << ": incorrect txCount " << std::get<1>(resultState) << ", expected " << std::get<1>(expectedState));
					BOOST_CHECK_MESSAGE(std::get<3>(expectedState) == std::get<3>(resultState), expectedAddr << ": incorrect code");

					checkStorage(std::get<2>(expectedState), std::get<2>(resultState), expectedAddr);
				}
			}

			checkAddresses<std::map<Address, std::tuple<u256, u256, std::map<u256, u256>, bytes> > >(test.addresses, fev.addresses);
			BOOST_CHECK(test.callcreates == fev.callcreates);
		}
	}
}

<<<<<<< HEAD
=======
/*string makeTestCase()
{
	json_spirit::mObject o;

	VM vm;
	BlockInfo pb;
	pb.hash = sha3("previousHash");
	pb.nonce = sha3("previousNonce");
	BlockInfo cb = pb;
	cb.difficulty = 256;
	cb.timestamp = 1;
	cb.coinbaseAddress = toAddress(sha3("coinbase"));
	FakeExtVM fev(pb, cb, 0);
	bytes init;
	fev.setContract(toAddress(sha3("contract")), ether, 0, compileLisp("(suicide (txsender))", false, init), map<u256, u256>());
	o["env"] = fev.exportEnv();
	o["pre"] = fev.exportState();
	fev.setTransaction(toAddress(sha3("sender")), ether, finney, bytes());
	mArray execs;
	execs.push_back(fev.exportExec());
	o["exec"] = execs;
	vm.go(fev);
	o["post"] = fev.exportState();
	o["txs"] = fev.exportTxs();

	return json_spirit::write_string(json_spirit::mValue(o), true);
}*/

void executeTests(const string& _name)
{
	const char* ptestPath = getenv("ETHEREUM_TEST_PATH");
	string testPath;

	if (ptestPath == NULL)
	{
		cnote << " could not find environment variable ETHEREUM_TEST_PATH \n";
		testPath = "../../../tests";
	}
	else
		testPath = ptestPath;

	testPath += "/VMTests";

#ifdef FILL_TESTS
	try
	{
		cnote << "Populating VM tests...";
		json_spirit::mValue v;
		boost::filesystem::path p(__FILE__);
		boost::filesystem::path dir = p.parent_path();
		string s = asString(contents(dir.string() + "/" + _name + "Filler.json"));
		BOOST_REQUIRE_MESSAGE(s.length() > 0, "Contents of " + _name + "Filler.json is empty.");
		json_spirit::read_string(s, v);
		dev::test::doTests(v, true);
		writeFile(testPath + "/" + _name + ".json", asBytes(json_spirit::write_string(v, true)));
	}
	catch (Exception const& _e)
	{
		BOOST_ERROR("Failed VM Test with Exception: " << diagnostic_information(_e));
	}
	catch (std::exception const& _e)
	{
		BOOST_ERROR("Failed VM Test with Exception: " << _e.what());
	}
#endif

	try
	{
		cnote << "Testing VM..." << _name;
		json_spirit::mValue v;
		string s = asString(contents(testPath + "/" + _name + ".json"));
		BOOST_REQUIRE_MESSAGE(s.length() > 0, "Contents of " + testPath + "/" + _name + ".json is empty. Have you cloned the 'tests' repo branch develop and set ETHEREUM_TEST_PATH to its path?");
		json_spirit::read_string(s, v);
		dev::test::doTests(v, false);
	}
	catch (Exception const& _e)
	{
		BOOST_ERROR("Failed VM Test with Exception: " << diagnostic_information(_e));
	}
	catch (std::exception const& _e)
	{
		BOOST_ERROR("Failed VM Test with Exception: " << _e.what());
	}

}

>>>>>>> 415a73f5
} } // Namespace Close

BOOST_AUTO_TEST_SUITE(VMTests)

BOOST_AUTO_TEST_CASE(vm_tests)
{
	dev::test::executeTests("vmtests", "/VMTests", dev::test::doVMTests);
}

BOOST_AUTO_TEST_CASE(vmArithmeticTest)
{
	dev::test::executeTests("vmArithmeticTest", "/VMTests", dev::test::doVMTests);
}

BOOST_AUTO_TEST_CASE(vmBitwiseLogicOperationTest)
{
	dev::test::executeTests("vmBitwiseLogicOperationTest", "/VMTests", dev::test::doVMTests);
}

BOOST_AUTO_TEST_CASE(vmSha3Test)
{
	dev::test::executeTests("vmSha3Test", "/VMTests", dev::test::doVMTests);
}

BOOST_AUTO_TEST_CASE(vmEnvironmentalInfoTest)
{
	dev::test::executeTests("vmEnvironmentalInfoTest", "/VMTests", dev::test::doVMTests);
}

BOOST_AUTO_TEST_CASE(vmBlockInfoTest)
{
	dev::test::executeTests("vmBlockInfoTest", "/VMTests", dev::test::doVMTests);
}

//BOOST_AUTO_TEST_CASE(vmIOandFlowOperationsTest)
//{
//	dev::test::executeTests("vmIOandFlowOperationsTest", "/VMTests", dev::test::doVMTests);
//}

BOOST_AUTO_TEST_CASE(vmPushDupSwapTest)
{
	dev::test::executeTests("vmPushDupSwapTest", "/VMTests", dev::test::doVMTests);
}

<<<<<<< HEAD
BOOST_AUTO_TEST_CASE(vmNamecoin)
{
	dev::test::executeTests("vmNamecoin", "/VMTests", dev::test::doVMTests);
}
=======
//BOOST_AUTO_TEST_CASE(vmSystemOperationsTest)
//{
//	dev::test::executeTests("vmSystemOperationsTest");
//}
>>>>>>> 415a73f5

//BOOST_AUTO_TEST_CASE(vmSystemOperationsTest)
//{
//	dev::test::executeTests("vmSystemOperationsTest", "/VMTests", dev::test::doVMTests);
//}

BOOST_AUTO_TEST_CASE(userDefinedFile)
{
	if (boost::unit_test::framework::master_test_suite().argc == 2)
	{
		string filename = boost::unit_test::framework::master_test_suite().argv[1];
		int currentVerbosity = g_logVerbosity;
		g_logVerbosity = 12;
		try
		{
			cnote << "Testing VM..." << "user defined test";
			json_spirit::mValue v;
			string s = asString(contents(filename));
			BOOST_REQUIRE_MESSAGE(s.length() > 0, "Contents of " + filename + " is empty. ");
			json_spirit::read_string(s, v);
			dev::test::doVMTests(v, false);
		}
		catch (Exception const& _e)
		{
			BOOST_ERROR("Failed VM Test with Exception: " << diagnostic_information(_e));
		}
		catch (std::exception const& _e)
		{
			BOOST_ERROR("Failed VM Test with Exception: " << _e.what());
		}
		g_logVerbosity = currentVerbosity;
	}
}

BOOST_AUTO_TEST_SUITE_END()<|MERGE_RESOLUTION|>--- conflicted
+++ resolved
@@ -393,95 +393,6 @@
 	}
 }
 
-<<<<<<< HEAD
-=======
-/*string makeTestCase()
-{
-	json_spirit::mObject o;
-
-	VM vm;
-	BlockInfo pb;
-	pb.hash = sha3("previousHash");
-	pb.nonce = sha3("previousNonce");
-	BlockInfo cb = pb;
-	cb.difficulty = 256;
-	cb.timestamp = 1;
-	cb.coinbaseAddress = toAddress(sha3("coinbase"));
-	FakeExtVM fev(pb, cb, 0);
-	bytes init;
-	fev.setContract(toAddress(sha3("contract")), ether, 0, compileLisp("(suicide (txsender))", false, init), map<u256, u256>());
-	o["env"] = fev.exportEnv();
-	o["pre"] = fev.exportState();
-	fev.setTransaction(toAddress(sha3("sender")), ether, finney, bytes());
-	mArray execs;
-	execs.push_back(fev.exportExec());
-	o["exec"] = execs;
-	vm.go(fev);
-	o["post"] = fev.exportState();
-	o["txs"] = fev.exportTxs();
-
-	return json_spirit::write_string(json_spirit::mValue(o), true);
-}*/
-
-void executeTests(const string& _name)
-{
-	const char* ptestPath = getenv("ETHEREUM_TEST_PATH");
-	string testPath;
-
-	if (ptestPath == NULL)
-	{
-		cnote << " could not find environment variable ETHEREUM_TEST_PATH \n";
-		testPath = "../../../tests";
-	}
-	else
-		testPath = ptestPath;
-
-	testPath += "/VMTests";
-
-#ifdef FILL_TESTS
-	try
-	{
-		cnote << "Populating VM tests...";
-		json_spirit::mValue v;
-		boost::filesystem::path p(__FILE__);
-		boost::filesystem::path dir = p.parent_path();
-		string s = asString(contents(dir.string() + "/" + _name + "Filler.json"));
-		BOOST_REQUIRE_MESSAGE(s.length() > 0, "Contents of " + _name + "Filler.json is empty.");
-		json_spirit::read_string(s, v);
-		dev::test::doTests(v, true);
-		writeFile(testPath + "/" + _name + ".json", asBytes(json_spirit::write_string(v, true)));
-	}
-	catch (Exception const& _e)
-	{
-		BOOST_ERROR("Failed VM Test with Exception: " << diagnostic_information(_e));
-	}
-	catch (std::exception const& _e)
-	{
-		BOOST_ERROR("Failed VM Test with Exception: " << _e.what());
-	}
-#endif
-
-	try
-	{
-		cnote << "Testing VM..." << _name;
-		json_spirit::mValue v;
-		string s = asString(contents(testPath + "/" + _name + ".json"));
-		BOOST_REQUIRE_MESSAGE(s.length() > 0, "Contents of " + testPath + "/" + _name + ".json is empty. Have you cloned the 'tests' repo branch develop and set ETHEREUM_TEST_PATH to its path?");
-		json_spirit::read_string(s, v);
-		dev::test::doTests(v, false);
-	}
-	catch (Exception const& _e)
-	{
-		BOOST_ERROR("Failed VM Test with Exception: " << diagnostic_information(_e));
-	}
-	catch (std::exception const& _e)
-	{
-		BOOST_ERROR("Failed VM Test with Exception: " << _e.what());
-	}
-
-}
-
->>>>>>> 415a73f5
 } } // Namespace Close
 
 BOOST_AUTO_TEST_SUITE(VMTests)
@@ -516,27 +427,20 @@
 	dev::test::executeTests("vmBlockInfoTest", "/VMTests", dev::test::doVMTests);
 }
 
-//BOOST_AUTO_TEST_CASE(vmIOandFlowOperationsTest)
-//{
-//	dev::test::executeTests("vmIOandFlowOperationsTest", "/VMTests", dev::test::doVMTests);
-//}
+BOOST_AUTO_TEST_CASE(vmIOandFlowOperationsTest)
+{
+	dev::test::executeTests("vmIOandFlowOperationsTest", "/VMTests", dev::test::doVMTests);
+}
 
 BOOST_AUTO_TEST_CASE(vmPushDupSwapTest)
 {
 	dev::test::executeTests("vmPushDupSwapTest", "/VMTests", dev::test::doVMTests);
 }
 
-<<<<<<< HEAD
 BOOST_AUTO_TEST_CASE(vmNamecoin)
 {
 	dev::test::executeTests("vmNamecoin", "/VMTests", dev::test::doVMTests);
 }
-=======
-//BOOST_AUTO_TEST_CASE(vmSystemOperationsTest)
-//{
-//	dev::test::executeTests("vmSystemOperationsTest");
-//}
->>>>>>> 415a73f5
 
 //BOOST_AUTO_TEST_CASE(vmSystemOperationsTest)
 //{
